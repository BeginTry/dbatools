#ValidationTags#Messaging,FlowControl,Pipeline,CodeStyle#
function New-DbaAgentJobStep {
    <#
.SYNOPSIS
New-DbaAgentJobStep creates a new job step for a job

.DESCRIPTION
New-DbaAgentJobStep creates a new job in the SQL Server Agent for a specific job

.PARAMETER SqlInstance
SQL Server instance. You must have sysadmin access and server version must be SQL Server version 2000 or greater.

.PARAMETER SqlCredential
Login to the target instance using alternative credentials. Windows and SQL Authentication supported. Accepts credential objects (Get-Credential)

.PARAMETER Job
The name of the job to which to add the step.

.PARAMETER StepId
The sequence identification number for the job step. Step identification numbers start at 1 and increment without gaps.

.PARAMETER StepName
The name of the step.

.PARAMETER SubSystem
The subsystem used by the SQL Server Agent service to execute command.
Allowed values 'ActiveScripting','AnalysisCommand','AnalysisQuery','CmdExec','Distribution','LogReader','Merge','PowerShell','QueueReader','Snapshot','Ssis','TransactSql'
The default is 'TransactSql'

.PARAMETER Command
The commands to be executed by SQLServerAgent service through subsystem.

.PARAMETER CmdExecSuccessCode
The value returned by a CmdExec subsystem command to indicate that command executed successfully.

.PARAMETER OnSuccessAction
The action to perform if the step succeeds.
Allowed values  "QuitWithSuccess" (default), "QuitWithFailure", "GoToNextStep", "GoToStep".
The text value van either be lowercase, uppercase or something in between as long as the text is correct.

.PARAMETER OnSuccessStepId
The ID of the step in this job to execute if the step succeeds and OnSuccessAction is "GoToStep".

.PARAMETER OnFailAction
The action to perform if the step fails.
Allowed values  "QuitWithSuccess" (default), "QuitWithFailure", "GoToNextStep", "GoToStep".
The text value van either be lowercase, uppercase or something in between as long as the text is correct.

.PARAMETER OnFailStepId
The ID of the step in this job to execute if the step fails and OnFailAction is "GoToNextStep".

.PARAMETER Database
The name of the database in which to execute a Transact-SQL step. The default is 'master'.

.PARAMETER DatabaseUser
The name of the user account to use when executing a Transact-SQL step.

.PARAMETER RetryAttempts
The number of retry attempts to use if this step fails. The default is 0.

.PARAMETER RetryInterval
The amount of time in minutes between retry attempts. The default is 0.

.PARAMETER OutputFileName
The name of the file in which the output of this step is saved.

.PARAMETER Flag
Sets the flag(s) for the job step.

Flag                                    Description
----------------------------------------------------------------------------
AppendAllCmdExecOutputToJobHistory      Job history, including command output, is appended to the job history file.
AppendToJobHistory                      Job history is appended to the job history file.
AppendToLogFile                         Job history is appended to the SQL Server log file.
AppendToTableLog                        Job history is appended to a log table.
LogToTableWithOverwrite                 Job history is written to a log table, overwriting previous contents.
None                                    Job history is not appended to a file.
ProvideStopProcessEvent                 Job processing is stopped.

.PARAMETER ProxyName
The name of the proxy that the job step runs as.

.PARAMETER WhatIf
Shows what would happen if the command were to run. No actions are actually performed.

.PARAMETER Confirm
Prompts you for confirmation before executing any changing operations within the command.

.PARAMETER Force
The force parameter will ignore some errors in the parameters and assume defaults.

.PARAMETER EnableException
        By default, when something goes wrong we try to catch it, interpret it and give you a friendly warning message.
        This avoids overwhelming you with "sea of red" exceptions, but is inconvenient because it basically disables advanced scripting.
        Using this switch turns this "nice by default" feature off and enables you to catch exceptions with your own try/catch.

.NOTES
Tags: Agent, Job, JobStep
Author: Sander Stad (@sqlstad, sqlstad.nl)

Website: https://dbatools.io
Copyright: (C) Chrissy LeMaire, clemaire@gmail.com
License: MIT https://opensource.org/licenses/MIT

.LINK
https://dbatools.io/New-DbaAgentJobStep

.EXAMPLE
New-DbaAgentJobStep -SqlInstance sql1 -Job Job1 -StepName Step1
Create a step in "Job1" with the name Step1 with the default subsystem TransactSql.

.EXAMPLE
New-DbaAgentJobStep -SqlInstance sql1 -Job Job1 -StepName Step1 -Database msdb
Create a step in "Job1" with the name Step1 where the database will the msdb

.EXAMPLE
New-DbaAgentJobStep -SqlInstance sql1, sql2, sql3 -Job Job1 -StepName Step1 -Database msdb
Create a step in "Job1" with the name Step1 where the database will the "msdb" for multiple servers

.EXAMPLE
New-DbaAgentJobStep -SqlInstance sql1, sql2, sql3 -Job Job1, Job2, 'Job Three' -StepName Step1 -Database msdb
Create a step in "Job1" with the name Step1 where the database will the "msdb" for multiple servers for multiple jobs

.EXAMPLE
sql1, sql2, sql3 | New-DbaAgentJobStep -Job Job1 -StepName Step1 -Database msdb
Create a step in "Job1" with the name Step1 where the database will the "msdb" for multiple servers using pipeline
#>

    [CmdletBinding(SupportsShouldProcess = $true, ConfirmImpact = "Low")]
    param (
        [parameter(Mandatory = $true, ValueFromPipeline = $true)]
        [Alias("ServerInstance", "SqlServer")]
        [DbaInstanceParameter[]]$SqlInstance,
        [PSCredential]$SqlCredential,
        [Parameter(Mandatory = $true)]
        [ValidateNotNullOrEmpty()]
        [object[]]$Job,
        [int]$StepId,
        [Parameter(Mandatory = $true)]
        [ValidateNotNullOrEmpty()]
        [string]$StepName,
        [ValidateSet('ActiveScripting', 'AnalysisCommand', 'AnalysisQuery', 'CmdExec', 'Distribution', 'LogReader', 'Merge', 'PowerShell', 'QueueReader', 'Snapshot', 'Ssis', 'TransactSql')]
        [string]$Subsystem = 'TransactSql',
        [string]$Command,
        [int]$CmdExecSuccessCode,
        [ValidateSet('QuitWithSuccess', 'QuitWithFailure', 'GoToNextStep', 'GoToStep')]
        [string]$OnSuccessAction = 'QuitWithSuccess',
        [int]$OnSuccessStepId = 0,
        [ValidateSet('QuitWithSuccess', 'QuitWithFailure', 'GoToNextStep', 'GoToStep')]
        [string]$OnFailAction = 'QuitWithFailure',
        [int]$OnFailStepId,
        [object]$Database,
        [string]$DatabaseUser,
        [int]$RetryAttempts,
        [int]$RetryInterval,
        [string]$OutputFileName,
        [ValidateSet('AppendAllCmdExecOutputToJobHistory', 'AppendToJobHistory', 'AppendToLogFile', 'LogToTableWithOverwrite', 'None', 'ProvideStopProcessEvent')]
        [string[]]$Flag,
        [string]$ProxyName,
        [switch]$Force,
        [Alias('Silent')]
        [switch]$EnableException
    )

    begin {
        # Check the parameter on success step id
        if (($OnSuccessAction -in 'GoToStep', 'GoToNextStep') -and ($OnSuccessStepId -ge 1)) {
            Stop-Function -Message "Parameter OnSuccessStepId can only be used with OnSuccessAction 'GoToStep'." -Target $SqlInstance
            return
        }

        # Check the parameter on success step id
        if (($OnFailAction -in 'GoToStep', 'GoToNextStep') -and ($OnFailStepId -ge 1)) {
            Stop-Function -Message "Parameter OnFailStepId can only be used with OnFailAction 'GoToStep'." -Target $SqlInstance
            return
        }
    }

    process {

        if (Test-FunctionInterrupt) { return }

        foreach ($instance in $sqlinstance) {
            # Try connecting to the instance
            Write-Message -Message "Connecting to $instance" -Level Verbose
            try {
                $Server = Connect-SqlInstance -SqlInstance $instance -SqlCredential $SqlCredential
            }
            catch {
                Stop-Function -Message "Failure" -Category ConnectionError -ErrorRecord $_ -Target $instance -Continue
            }

            foreach ($j in $Job) {

                # Check if the job exists
                if ($Server.JobServer.Jobs.Name -notcontains $j) {
                    Write-Message -Message "Job $j doesn't exists on $instance" -Warning
                }
                else {
                    # Create the job step object
                    try {
                        # Get the job
                        $currentjob = $Server.JobServer.Jobs[$j]

                        # Create the job step
                        $JobStep = New-Object Microsoft.SqlServer.Management.Smo.Agent.JobStep

                        # Set the job where the job steps belongs to
                        $JobStep.Parent = $currentjob
                    }
                    catch {
                        Stop-Function -Message "Something went wrong creating the job step" -Target $instance -ErrorRecord $_ -Continue
                    }

                    #region job step options
                    # Setting the options for the job step
                    if ($StepName) {
                        # Check if the step already exists
                        if ($Server.JobServer.Jobs[$j].JobSteps.Name -notcontains $StepName) {
                            $JobStep.Name = $StepName
                        }
                        elseif (($Server.JobServer.Jobs[$j].JobSteps.Name -contains $StepName) -and $Force) {
                            Write-Message -Message "Step $StepName already exists for job. Force is used. Removing existing step" -Level Verbose

                            # Remove the job step based on the name
                            Remove-DbaAgentJobStep -SqlInstance $instance -Job $currentjob -StepName $StepName -SqlCredential $SqlCredential

                            # Set the name job step object
                            $JobStep.Name = $StepName
                        }
                        else {
                            Stop-Function -Message "The step name $StepName already exists for job $j" -Target $instance -Continue
                        }
                    }

                    # If the step id need to be set
                    if ($StepId) {
                        # Check if the used step id is already in place
                        if ($Job.JobSteps.ID -notcontains $StepId) {
                            Write-Message -Message "Setting job step step id to $StepId" -Level Verbose
                            $JobStep.ID = $StepId
                        }
<<<<<<< HEAD
                        elseif (($Job.JobSteps.ID -contains $StepId) -and $Force) {
                            Write-Message -Message "Step ID $StepId already exists for job. Force is used. Removing existing step" -Level Verbose

                            # Remove the existing job step
                            $StepName = ($Server.JobServer.Jobs['Job2'].JobSteps | Where-Object {$_.ID -eq 1}).Name
                            Remove-DbaAgentJobStep -SqlInstance $instance -Job $currentjob -StepName $StepName -SqlCredential $SqlCredential
=======
                        elseif ($Job.JobSteps.ID -contains $StepId) {
                            if($Force){
                                Write-Message -Message "Step ID $StepId already exists for job. Force is used. Removing existing step" -Level Verbose

                                # Remove the existing job step
                                $StepName = ($Server.JobServer.Jobs['Job2'].JobSteps | Where-Object {$_.ID -eq 1}).Name
                                Remove-DbaAgentJobStep -SqlInstance $instance -Job $currentjob -StepName $StepName
                            }
>>>>>>> af85500d

                            # Set the ID job step object
                            $JobStep.ID = $StepId
                        }
                        else {
                            Stop-Function -Message "The step id $StepId already exists for job $j" -Target $instance -Continue
                        }
                    }
                    else {
                        # Get the job step count
                        $JobStep.ID = $Job.JobSteps.Count + 1
                    }

                    if ($Subsystem) {
                        Write-Message -Message "Setting job step subsystem to $Subsystem" -Level Verbose
                        $JobStep.Subsystem = $Subsystem
                    }

                    if ($Command) {
                        Write-Message -Message "Setting job step command to $Command" -Level Verbose
                        $JobStep.Command = $Command
                    }

                    if ($CmdExecSuccessCode) {
                        Write-Message -Message "Setting job step command exec success code to $CmdExecSuccessCode" -Level Verbose
                        $JobStep.CommandExecutionSuccessCode = $CmdExecSuccessCode
                    }

                    if ($OnSuccessAction) {
                        Write-Message -Message "Setting job step success action to $OnSuccessAction" -Level Verbose
                        $JobStep.OnSuccessAction = $OnSuccessAction
                    }

                    if ($OnSuccessStepId) {
                        Write-Message -Message "Setting job step success step id to $OnSuccessStepId" -Level Verbose
                        $JobStep.OnSuccessStep = $OnSuccessStepId
                    }

                    if ($OnFailAction) {
                        Write-Message -Message "Setting job step fail action to $OnFailAction" -Level Verbose
                        $JobStep.OnFailAction = $OnFailAction
                    }

                    if ($OnFailStepId) {
                        Write-Message -Message "Setting job step fail step id to $OnFailStepId" -Level Verbose
                        $JobStep.OnFailStep = $OnFailStepId
                    }

                    if ($Database) {
                        # Check if the database is present on the server
                        if ($Server.Databases.Name -contains $Database) {
                            Write-Message -Message "Setting job step database name to $Database" -Level Verbose
                            $JobStep.DatabaseName = $Database
                        }
                        else {
                            Stop-Function -Message "The database is not present on instance $instance." -Target $instance -Continue
                        }
                    }

                    if ($DatabaseUser -and $DatabaseName) {
                        # Check if the username is present in the database
                        if ($Server.Databases[$DatabaseName].Users.Name -contains $DatabaseUser) {

                            Write-Message -Message "Setting job step database username to $DatabaseUser" -Level Verbose
                            $JobStep.DatabaseUserName = $DatabaseUser
                        }
                        else {
                            Stop-Function -Message "The database user is not present in the database $DatabaseName on instance $instance." -Target $instance -Continue
                        }
                    }

                    if ($RetryAttempts) {
                        Write-Message -Message "Setting job step retry attempts to $RetryAttempts" -Level Verbose
                        $JobStep.RetryAttempts = $RetryAttempts
                    }

                    if ($RetryInterval) {
                        Write-Message -Message "Setting job step retry interval to $RetryInterval" -Level Verbose
                        $JobStep.RetryInterval = $RetryInterval
                    }

                    if ($OutputFileName) {
                        Write-Message -Message "Setting job step output file name to $OutputFileName" -Level Verbose
                        $JobStep.OutputFileName = $OutputFileName
                    }

                    if ($ProxyName) {
                        # Check if the proxy exists
                        if ($Server.JobServer.ProxyAccounts.Name -contains $ProxyName) {
                            Write-Message -Message "Setting job step proxy name to $ProxyName" -Level Verbose
                            $JobStep.ProxyName = $ProxyName
                        }
                        else {
                            Stop-Function -Message "The proxy name $ProxyName doesn't exist on instance $instance." -Target $instance -Continue
                        }
                    }

                    if ($Flag.Count -ge 1) {
                        Write-Message -Message "Setting job step flag(s) to $($Flags -join ',')" -Level Verbose
                        $JobStep.JobStepFlags = $Flag
                    }
                    #endregion job step options

                    # Execute
                    if ($PSCmdlet.ShouldProcess($instance, "Creating the job step $StepName")) {
                        try {
                            Write-Message -Message "Creating the job step" -Level Verbose

                            # Create the job step
                            $JobStep.Create()
                            $currentjob.Alter()
                        }
                        catch {
                            Stop-Function -Message "Something went wrong creating the job step" -Target $instance -ErrorRecord $_ -Continue
                        }
                    }

                    # Return the job step
                    $JobStep
                }
            } # foreach object job
        } # foreach object instance
    } # process

    end {
        if (Test-FunctionInterrupt) { return }
        Write-Message -Message "Finished creating job step(s)" -Level Verbose
    }
}
<|MERGE_RESOLUTION|>--- conflicted
+++ resolved
@@ -240,23 +240,12 @@
                             Write-Message -Message "Setting job step step id to $StepId" -Level Verbose
                             $JobStep.ID = $StepId
                         }
-<<<<<<< HEAD
                         elseif (($Job.JobSteps.ID -contains $StepId) -and $Force) {
                             Write-Message -Message "Step ID $StepId already exists for job. Force is used. Removing existing step" -Level Verbose
 
                             # Remove the existing job step
-                            $StepName = ($Server.JobServer.Jobs['Job2'].JobSteps | Where-Object {$_.ID -eq 1}).Name
+                            $StepName = ($Server.JobServer.Jobs[$j].JobSteps | Where-Object {$_.ID -eq 1}).Name
                             Remove-DbaAgentJobStep -SqlInstance $instance -Job $currentjob -StepName $StepName -SqlCredential $SqlCredential
-=======
-                        elseif ($Job.JobSteps.ID -contains $StepId) {
-                            if($Force){
-                                Write-Message -Message "Step ID $StepId already exists for job. Force is used. Removing existing step" -Level Verbose
-
-                                # Remove the existing job step
-                                $StepName = ($Server.JobServer.Jobs['Job2'].JobSteps | Where-Object {$_.ID -eq 1}).Name
-                                Remove-DbaAgentJobStep -SqlInstance $instance -Job $currentjob -StepName $StepName
-                            }
->>>>>>> af85500d
 
                             # Set the ID job step object
                             $JobStep.ID = $StepId
